--- conflicted
+++ resolved
@@ -59,31 +59,6 @@
     [websocket-client](
         https://websocket-client.readthedocs.io/en/latest/index.html
         ){:target="_blank"} library.
-<<<<<<< HEAD
-=======
-
-    `node_params` should be a dictionary with the following keys:
-
-        url: The WebSocket URL to connect to
-        header (optional): A dictionary of headers to send to the WebSocket.
-            Defaults to None.
-        init_messages (optional): A list of messages to send to the WebSocket
-            upon connection. Defaults to [].
-        metadata (optional): A dictionary of metadata to attach to outgoing
-            messages. Defaults to None.
-        max_retries (optional): The maximum number of times to retry
-            connecting to the WebSocket. Defaults to -1 (retry forever).
-        retry_sleep (optional): The number of seconds to wait between retries.
-            Defaults to 5.
-
-    Secrets can be injected (from environment) into the `url`, `header`, and
-    `init_messages` fields by passing a string with the following format:
-    `{$SECRET_NAME}`. For example, if you have a secret named `SECRET_NAME`
-    with value `SECRET_VALUE`, you can inject it into the url field by passing
-    `wss://example.com?secret={$SECRET_NAME}` as the url. The connector will
-    then replace `{$SECRET_NAME}` with `SECRET_VALUE` before connecting to the
-    WebSocket.
->>>>>>> 6bcf67b0
 
     Example usage in pipeline.yml:
     ```yaml title="pipeline.yml"
