--- conflicted
+++ resolved
@@ -10,52 +10,25 @@
 
 @click.command()
 @click.option(
-<<<<<<< HEAD
-    "--deployment-config",
-    "-d",
-=======
     "-d",
     "--deployment-config",
->>>>>>> 8ca51f24
     is_flag=True,
     help="Include deploy.yml that facilitates deployment of pipelines.",
 )
 @click.option(
-<<<<<<< HEAD
-    "--output-dir",
-    "-o",
-=======
     "-o",
     "--output-dir",
->>>>>>> 8ca51f24
     default=".",
     help="Directory to create pipeline in. Defaults to current directory.",
 )
 @click.option(
-<<<<<<< HEAD
-    "--no-input",
-    "-n",
-=======
     "-n",
     "--no-input",
->>>>>>> 8ca51f24
     is_flag=True,
     help="Do not prompt for parameters and use defaults.",
 )
 def create(deployment_config: bool, output_dir: str, no_input: bool) -> None:
-<<<<<<< HEAD
-    """Creates working starter template for an Aineko pipeline.
-
-    Files generated include:
-
-        - Pipeline configuration
-        - Node code
-        - Node test code
-        - Boilerplate repo files
-        - Deployment file for Aineko Cloud (Optional)
-=======
     """Creates boilerplate code and config required for an Aineko pipeline.\f
->>>>>>> 8ca51f24
 
     Args:
         deployment_config: If True, include a deploy file when generating, else
