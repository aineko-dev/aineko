--- conflicted
+++ resolved
@@ -31,26 +31,15 @@
 class ParameterizableDefaults(BaseModel, extra="forbid"):
     """Parameters that can be set in the defaults block."""
 
-<<<<<<< HEAD
     machine_config: Optional[MachineConfig] = None
-    env_vars: Optional[Dict[str, str]] = None
-=======
-    machine_config: MachineConfig | None = None
->>>>>>> da16a29d
 
 
 class GenericPipeline(BaseModel, extra="forbid"):
     """Configuration for a pipeline defined under top-level pipelines key."""
 
     source: str
-<<<<<<< HEAD
     name: Optional[str] = None
     machine_config: Optional[MachineConfig] = None
-    env_vars: Optional[Dict[str, str]] = None
-=======
-    name: str | None = None
-    machine_config: MachineConfig | None = None
->>>>>>> da16a29d
 
 
 class LoadBalancer(BaseModel, extra="forbid"):
@@ -63,16 +52,9 @@
 class SpecificPipeline(BaseModel, extra="forbid"):
     """Pipeline defined under the top-level environments key."""
 
-<<<<<<< HEAD
     source: Optional[str] = None  # Pipeline config file path
     name: Optional[str] = None  # Pipeline name
     machine_config: Optional[MachineConfig] = None
-    env_vars: Optional[Dict[str, str]] = None
-=======
-    source: str | None = None  # Pipeline config file path
-    name: str | None = None  # Pipeline name
-    machine_config: MachineConfig | None = None
->>>>>>> da16a29d
 
 
 class FullPipeline(BaseModel, extra="forbid"):
@@ -81,10 +63,6 @@
     source: str
     name: Optional[str] = None
     machine_config: MachineConfig
-<<<<<<< HEAD
-    env_vars: Optional[Dict[str, str]] = None
-=======
->>>>>>> da16a29d
 
 
 class Environment(BaseModel, extra="forbid"):
