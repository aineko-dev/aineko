# Aineko

Aineko is a Python framework for building data applications.

With Aineko, you seamlessly bring data into any product and iterate quickly. Whether you're an individual developer or part of a larger team, Aineko helps you rapidly build scalable, maintainable, and fast data applications.

Under the hood, Aineko automatically configures tooling needed for production-ready data apps, like message brokers, distributed compute, and more. This allows you to focus on building your application instead of spending time with configuration and infrastructure.

## Documentation

For full documentation visit: https://docs.aineko.dev/

## Quick Start

### Technical Dependencies

1. [Docker](https://www.docker.com/get-started/) or [Docker Desktop](htps://www.docker.com/products/docker-desktop)
2. [Poetry](https://python-poetry.org/docs/#installation) (a python dependency manager)
3. [Python](https://www.python.org/downloads/) (version 3.10)
4. [Pip](https://pip.pypa.io/en/stable/installation/) (a python package manager)

### Steps to get started
#### Step 0: Check your dependencies

It's important to make sure you have the correct dependencies installed. This might sound obvious, but it's easy to miss a step and we want to make sure you have a good experience with Aineko. The only dependency which requires a specific version is Python. The other dependencies should work with any recent version.

Let's check each dependency one by one. You can run the following commands in your terminal to check each dependency.

* `docker --version` should return something like `Docker version 20.10.8, build 3967b7d`
* `python --version` should return something like `Python 3.10.12` Click [here](#how-to-install-a-specific-version-of-python) if you see another version.
* `pip --version` should return something like `pip 23.0.1 from xxx/python3.10/site-packages/pip (python 3.10)`
* `poetry --version` should return something like `Poetry (version 1.6.1)`

#### Step 1: Install Aineko

`pip install aineko`

#### Step 2: Create a template pipeline with aineko cli

`aineko create`

You will see the following prompts as `aineko` tries to create a project directory containing the boilerplate you need for a pipeline. Feel free to use the defaults suggested!

```
  [1/4] project_name (My Awesome Pipeline):
  [2/4] project_slug (my_awesome_pipeline):
  [3/4] project_description (Behold my awesome pipeline!):
  [4/4] pipeline_slug (test-aineko-pipeline):
```

#### Step 3: Install dependencies in the new pipeline

```
cd my_awesome_pipeline
poetry install
```

#### Step 4: Start the Aineko background services

`poetry run aineko service start`

#### Step 5: Start the template pipeline

`poetry run aineko run ./conf/pipeline.yml`

#### Step 6: Check the data being streamed

<<<<<<< HEAD
To view messages running in one of the user-defined datasets:

```
poetry run aineko stream --dataset test-aineko-pipeline.test_sequence --from-start
```

alternatively, to view logs stored in the built-in `logging` dataset:
```
poetry run aineko stream --dataset logging --from-start
```

Note: user-defined datasets have the pipeline name automatically prefixed, but the special built-in dataset `logging` does not.
=======
`poetry run aineko stream --dataset test-aineko-pipeline.logging --from-start`
or
`poetry run aineko stream --dataset test-aineko-pipeline.test_sequence --from-start`

Note: dataset names have the pipeline name automatically prefixed!
>>>>>>> 99c5e7e8

#### Step 7: Stop the Aineko background services

`poetry run aineko service stop`


## Troubleshooting
### How to install a specific version of Python
We recommend using [pyenv](https://github.com/pyenv/pyenv?tab=readme-ov-file#getting-pyenv) to manage your Python versions. Once you have pyenv installed, you can run the following commands to install Python 3.10.
1. `pyenv install 3.10` to install Python 3.10
2. In your project directory, run the following command to set the local Python version to 3.10: `pyenv local 3.10`
   This will create a `.python-version` file in your project directory which will tell pyenv to (automagically) use Python 3.10 when you're in that directory.
3. Check that you're now using the correct version of Python by running `python --version`. You should see something like `Python 3.10.12`.
4. You're all set! You can now proceed with [step 1](#step-1-install-aineko) of the quick start guide.

Pyenv is a great tool for managing Python versions, but it can be a bit tricky to get it set up correctly. If you're having trouble, check out the [pyenv documentation](https://github.com/pyenv/pyenv?tab=readme-ov-file#usage) or [this tutorial](https://realpython.com/intro-to-pyenv/). If you're still having trouble, feel free to reach out to us on [Slack](https://join.slack.com/t/aineko-dev/shared_invite/zt-23yuq8mrl-uZavRQKGFltxLZLCqcQZaQ)!


## Examples

To see some examples of Aineko in action visit: https://docs.aineko.dev/examples

- [Aineko Dream](https://github.com/aineko-dev/aineko-dream)
- More coming soon...

## Contributing

If you're interested in contributing to Aineko, follow this guide: https://docs.aineko.dev/contributing-to-aineko<|MERGE_RESOLUTION|>--- conflicted
+++ resolved
@@ -65,9 +65,7 @@
 
 #### Step 6: Check the data being streamed
 
-<<<<<<< HEAD
 To view messages running in one of the user-defined datasets:
-
 ```
 poetry run aineko stream --dataset test-aineko-pipeline.test_sequence --from-start
 ```
@@ -78,13 +76,7 @@
 ```
 
 Note: user-defined datasets have the pipeline name automatically prefixed, but the special built-in dataset `logging` does not.
-=======
-`poetry run aineko stream --dataset test-aineko-pipeline.logging --from-start`
-or
-`poetry run aineko stream --dataset test-aineko-pipeline.test_sequence --from-start`
 
-Note: dataset names have the pipeline name automatically prefixed!
->>>>>>> 99c5e7e8
 
 #### Step 7: Stop the Aineko background services
 
