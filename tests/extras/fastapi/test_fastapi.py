--- conflicted
+++ resolved
@@ -52,7 +52,6 @@
     try:
         runner.run()
     except ray.exceptions.RayActorError:
-<<<<<<< HEAD
         # This is expected because we activated the poison pill
         pass
 
@@ -67,17 +66,4 @@
     assert test_results["message"]["produce"] == 200
     assert test_results["message"]["next"]["message"] == 1
     assert test_results["message"]["last"]["message"] == 3
-=======
-        consumer = DatasetConsumer(
-            dataset_name="test_result",
-            node_name="consumer",
-            pipeline_name="test_fastapi",
-            dataset_config={},
-            has_pipeline_prefix=True,
-        )
-        test_results = consumer.next()
-        assert test_results["message"]["produce"] == 200
-        assert test_results["message"]["next"]["message"] == 1
-        assert test_results["message"]["last"]["message"] == 3
-        assert test_results["message"]["health"] == 200
->>>>>>> 0dc8c5e3
+    assert test_results["message"]["health"] == 200