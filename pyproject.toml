# This pyproject.toml file contains a best-effort configuration to uphold the
# best-practices and style described in the Google Python style guide:
#   https://google.github.io/styleguide/pyguide.html
#
# Its canonical open-source location is:
#   https://google.github.io/styleguide/pylintrc

[tool.poetry]
name = "aineko"
version = "0.2.7"
description = "Aineko, a data integration framework."
authors = ["Convex Labs <engineering-admins@convexlabs.xyz>"]
readme = "README.md"
license = "Apache-2.0"
homepage = "https://aineko.dev/"
repository = "https://github.com/aineko-dev/aineko"
classifiers = [
  "Development Status :: 4 - Beta",
  "Natural Language :: English",
  "Typing :: Typed",
]

[tool.poetry.dependencies]
python = ">=3.10,<3.11"
pydantic = ">=2.5"
PyYAML = "^6.0.1"
confluent-kafka = "~2.2.0"
ray = { extras = ["default"], version = "^2.9.0" }
cookiecutter = "^2.4.0"
click = "^8.1.7"
pygithub = "~=2.1.1"
# extras: fastapi
fastapi = { version = ">0.101", optional = true }
uvicorn = { version = "^0.22", extras = ["standard"], optional = true }
<<<<<<< HEAD
# extras: websocket
websocket-client = { version = "^1.7.0", optional = true }
# extras: rest
requests = { version = "^2.31.0", optional = true }
types-requests = { version = "^2.31.0", optional = true }
=======
# extras: websocket_client
websocket-client = { version = "^1.7.0", optional = true }
websockets = { version = "^12.0", optional = true }
>>>>>>> da16a29d

[tool.poetry.group.dev.dependencies]
aineko_style = "^0.0.1"
pylint = "^2.17.5"
black = "^23.7.0"
yamllint = "^1.32.0"
pre-commit = "^3.4.0"
isort = "^5.12.0"
pydocstyle = "^6.3.0"

[tool.poetry.group.docs]
optional = true

[tool.poetry.group.docs.dependencies]
mkdocs-material = "9.5.2"
mkdocs-glightbox = "^0.3.4"
mkdocstrings = { extras = ["python"], version = "^0.23.0" }
mkdocs-click = "^0.8.1"
mike = "^2.0.0"

[tool.poetry.group.test]
optional = true

[tool.poetry.group.test.dependencies]
mypy = "^1.5.1"
pytest = "^7.4.1"
pytest-cov = "^4.1.0"
pytest-subtests = "^0.11.0"

[tool.poetry.extras]
fastapi = ["fastapi", "uvicorn"]
<<<<<<< HEAD
websocket = ["websocket-client"]
rest = ["requests", "types-requests"]
=======
websocket_client = ["websocket-client", "websockets"]
>>>>>>> da16a29d

[build-system]
requires = ["poetry-core"]
build-backend = "poetry.core.masonry.api"

[tool.pytest.ini_options]
filterwarnings = [
  # Ignore this depracation warning because of the way virtualenvs is implemented
  "ignore:.*pkg_resources.*:DeprecationWarning",
]
pythonpath = ["."]
markers = [
  "integration: marks tests as requiring docker (deselect with '-m \"not integration\"'",
]

[tool.poetry.scripts]
aineko = "aineko.__main__:cli"

[tool.pylint.main]
# Analyse import fallback blocks. This can be used to support both Python 2 and 3
# compatible code, which means that the block might have code that exists only in
# one or another interpreter, leading to false positives when analysed.
analyse-fallback-blocks = false

# Files or directories to be skipped. They should be base names, not paths.
ignore = ["third_party", "CVS", "tests"]

# Files or directories matching the regular expression patterns are skipped. The
# regex matches against base names, not paths. The default value ignores Emacs
# file locks
# ignore-patterns =

# List of module names for which member attributes should not be checked (useful
# for modules/projects where namespaces are manipulated during runtime and thus
# existing member attributes cannot be deduced by static analysis). It supports
# qualified module names, as well as Unix pattern matching.
# ignored-modules =

# Use multiple processes to speed up Pylint. Specifying 0 will auto-detect the
# number of processors available to use, and will cap the count on Windows to
# avoid hangs.
jobs = 4

# List of plugins (as comma separated values of python module names) to load,
# usually to register additional checkers.
load-plugins = ["aineko_style.checker"]

# Pickle collected data for later comparisons.
persistent = false

# Allow loading of arbitrary C extensions. Extensions are imported into the
# active Python interpreter and may run arbitrary code.
unsafe-load-any-extension = false

[tool.pylint.basic]
# Regular expression matching correct argument names. Overrides argument-naming-
# style. If left empty, argument names will be checked with the set naming style.
argument-rgx = "^[a-z][a-z0-9_]*$"

# Regular expression matching correct attribute names. Overrides attr-naming-
# style. If left empty, attribute names will be checked with the set naming
# style.
attr-rgx = "^_{0,2}[a-z][a-z0-9_]*$"

# Bad variable names which should always be refused, separated by a comma.
bad-names = []

# Regular expression matching correct class attribute names. Overrides class-
# attribute-naming-style. If left empty, class attribute names will be checked
# with the set naming style.
class-attribute-rgx = "^(_?[A-Z][A-Z0-9_]*|__[a-z0-9_]+__|_?[a-z][a-z0-9_]*)$"

# Regular expression matching correct class names. Overrides class-naming-style.
# If left empty, class names will be checked with the set naming style.
class-rgx = "^_?[A-Z][a-zA-Z0-9]*$"

# Regular expression matching correct constant names. Overrides const-naming-
# style. If left empty, constant names will be checked with the set naming style.
const-rgx = "^(_?[A-Z][A-Z0-9_]*|__[a-z0-9_]+__|_?[a-z][a-z0-9_]*)$"

# Minimum line length for functions/classes that require docstrings, shorter ones
# are exempt.
docstring-min-length = 10

# Regular expression matching correct function names. Overrides function-naming-
# style. If left empty, function names will be checked with the set naming style.
function-rgx = "^(?:(?P<exempt>setUp|tearDown|setUpModule|tearDownModule)|(?P<camel_case>_?[A-Z][a-zA-Z0-9]*)|(?P<snake_case>_?[a-z][a-z0-9_]*))$"

# Good variable names which should always be accepted, separated by a comma.
good-names = ["_"]

# Include a hint for the correct naming format with invalid-name.
include-naming-hint = false

# Regular expression matching correct inline iteration names. Overrides
# inlinevar-naming-style. If left empty, inline iteration names will be checked
# with the set naming style.
inlinevar-rgx = "^[a-z][a-z0-9_]*$"

# Regular expression matching correct method names. Overrides method-naming-
# style. If left empty, method names will be checked with the set naming style.
method-rgx = "(?x)^(?:(?P<exempt>_[a-z0-9_]+__|runTest|setUp|tearDown|setUpTestCase|tearDownTestCase|setupSelf|tearDownClass|setUpClass|(test|assert)_*[A-Z0-9][a-zA-Z0-9_]*|next)|(?P<camel_case>_{0,2}[A-Z][a-zA-Z0-9_]*)|(?P<snake_case>_{0,2}[a-z][a-z0-9_]*))$"

# Regular expression matching correct module names. Overrides module-naming-
# style. If left empty, module names will be checked with the set naming style.
# __main__ added manually for our CLI implementation
module-rgx = "^(_?[a-z][a-z0-9_]*|__init__|__main__)$"

# Colon-delimited sets of names that determine each other's naming style when the
# name regexes allow several styles.
# name-group =

# Regular expression which should only match function or class names that do not
# require a docstring.
no-docstring-rgx = "(__.*__|main|test.*|.*test|.*Test)$"

# List of decorators that produce properties, such as abc.abstractproperty. Add
# to this list to register other decorators that produce valid properties. These
# decorators are taken in consideration only for invalid-name.
property-classes = [
  "abc.abstractproperty",
  "cached_property.cached_property",
  "cached_property.threaded_cached_property",
  "cached_property.cached_property_with_ttl",
  "cached_property.threaded_cached_property_with_ttl",
]

# Regular expression matching correct variable names. Overrides variable-naming-
# style. If left empty, variable names will be checked with the set naming style.
variable-rgx = "^[a-z][a-z0-9_]*$"

[tool.pylint.classes]
# List of method names used to declare (i.e. assign) instance attributes.
defining-attr-methods = ["__init__", "__new__", "setUp"]

# List of member names, which should be excluded from the protected access
# warning.
exclude-protected = ["_asdict", "_fields", "_replace", "_source", "_make"]

# List of valid names for the first argument in a class method.
valid-classmethod-first-arg = ["cls", "class_"]

# List of valid names for the first argument in a metaclass class method.
valid-metaclass-classmethod-first-arg = ["mcs"]

[tool.pylint.exceptions]
# Exceptions that will emit a warning when caught.
overgeneral-exceptions = [
  "builtins.StandardError",
  "builtins.Exception",
  "builtins.BaseException",
]

[tool.pylint.format]
# Expected format of line ending, e.g. empty (any line ending), LF or CRLF.
# expected-line-ending-format =

# Regexp for a line that is allowed to be longer than the limit.
ignore-long-lines = "(?x)(\n^\\s*(\\#\\ )?<?https?://\\S+>?$|\n^\\s*(from\\s+\\S+\\s+)?import\\s+.+$)"

# Number of spaces of indent required inside a hanging or continued line.
indent-after-paren = 4

# String used as indentation unit.  The internal Google style guide mandates 2
# spaces.  Google's externaly-published style guide says 4, consistent with
# PEP 8.  Here, at Convex, we use 4 spaces.
indent-string = '    '

# Maximum number of characters on a single line.
max-line-length = 80

# Maximum number of lines in a module.
max-module-lines = 99999

# Allow the body of an if to be on the same line as the test if there is no else.
single-line-if-stmt = true

[tool.pylint.imports]
# Deprecated modules which should not be used, separated by a comma.
deprecated-modules = ["regsub", "TERMIOS", "Bastion", "rexec", "sets"]

# Output a graph (.gv or any supported image format) of external dependencies to
# the given file (report RP0402 must not be disabled).
# ext-import-graph =

# Output a graph (.gv or any supported image format) of all (i.e. internal and
# external) dependencies to the given file (report RP0402 must not be disabled).
# import-graph =

# Output a graph (.gv or any supported image format) of internal dependencies to
# the given file (report RP0402 must not be disabled).
# int-import-graph =

# Force import order to recognize a module as part of the standard compatibility
# libraries.
# known-standard-library =

# Force import order to recognize a module as part of a third party library.
known-third-party = ["enchant", "absl"]

[tool.pylint.logging]
# Logging modules to check that the string format arguments are in logging
# function parameter format.
logging-modules = ["logging", "absl.logging", "tensorflow.io.logging"]

[tool.pylint."messages control"]
# Only show warnings with the listed confidence levels. Leave empty to show all.
# Valid levels: HIGH, CONTROL_FLOW, INFERENCE, INFERENCE_FAILURE, UNDEFINED.
# confidence = ["HIGH", "CONTROL_FLOW", "INFERENCE", "INFERENCE_FAILURE", "UNDEFINED"]

# Disable the message, report, category or checker with the given id(s). You can
# either give multiple identifiers separated by comma (,) or put this option
# multiple times (only on the command line, not in the configuration file where
# it should appear only once). You can also use "--disable=all" to disable
# everything first and then re-enable specific checks. For example, if you want
# to run only the similarities checker, you can use "--disable=all
# --enable=similarities". If you want to run only the classes checker, but have
# no Warning level messages displayed, use "--disable=all --enable=classes
# --disable=W".
disable = [
  "abstract-method",
  "apply-builtin",
  "arguments-differ",
  "attribute-defined-outside-init",
  "backtick",
  "bad-option-value",
  "basestring-builtin",
  "buffer-builtin",
  "c-extension-no-member",
  "consider-using-enumerate",
  "cmp-builtin",
  "cmp-method",
  "coerce-builtin",
  "coerce-method",
  "delslice-method",
  "div-method",
  "duplicate-code",
  "eq-without-hash",
  "execfile-builtin",
  "file-builtin",
  "filter-builtin-not-iterating",
  "fixme",
  "getslice-method",
  "global-statement",
  "hex-method",
  "idiv-method",
  "implicit-str-concat",
  "import-error",
  "import-self",
  "import-star-module-level",
  "inconsistent-return-statements",
  "input-builtin",
  "intern-builtin",
  "invalid-str-codec",
  "locally-disabled",
  "long-builtin",
  "long-suffix",
  "map-builtin-not-iterating",
  "misplaced-comparison-constant",
  "missing-function-docstring",
  "metaclass-assignment",
  "next-method-called",
  "next-method-defined",
  "no-absolute-import",
  "no-else-break",
  "no-else-continue",
  "no-else-raise",
  "no-else-return",
  "no-init",                        # added
  "no-member",
  "no-name-in-module",
  "no-self-use",
  "nonzero-method",
  "oct-method",
  "old-division",
  "old-ne-operator",
  "old-octal-literal",
  "old-raise-syntax",
  "parameter-unpacking",
  "print-statement",
  "raising-string",
  "range-builtin-not-iterating",
  "raw_input-builtin",
  "rdiv-method",
  "reduce-builtin",
  "relative-import",
  "reload-builtin",
  "round-builtin",
  "setslice-method",
  "signature-differs",
  "standarderror-builtin",
  "suppressed-message",
  "sys-max-int",
  "too-few-public-methods",
  "too-many-ancestors",
  "too-many-arguments",
  "too-many-boolean-expressions",
  "too-many-branches",
  "too-many-instance-attributes",
  "too-many-locals",
  "too-many-nested-blocks",
  "too-many-public-methods",
  "too-many-return-statements",
  "too-many-statements",
  "trailing-newlines",
  "unichr-builtin",
  "unicode-builtin",
  "unnecessary-pass",
  "unpacking-in-except",
  "useless-else-on-loop",
  "useless-object-inheritance",
  "useless-suppression",
  "using-cmp-argument",
  "wrong-import-order",
  "xrange-builtin",
  "zip-builtin-not-iterating",
]

# Enable the message, report, category or checker with the given id(s). You can
# either give multiple identifier separated by comma (,) or put this option
# multiple time (only on the command line, not in the configuration file where it
# should appear only once). See also the "--disable" option for examples.
# enable =

[tool.pylint.miscellaneous]
# List of note tags to take in consideration, separated by a comma.
notes = ["TODO"]

[tool.pylint.reports]
# Python expression which should return a score less than or equal to 10. You
# have access to the variables 'fatal', 'error', 'warning', 'refactor',
# 'convention', and 'info' which contain the number of messages in each category,
# as well as 'statement' which is the total number of statements analyzed. This
# score is used by the global evaluation report (RP0004).
evaluation = "10.0 - ((float(5 * error + warning + refactor + convention) / statement) * 10)"

# Template used to display messages. This is a python new-style format string
# used to format the message information. See doc for all details.
# msg-template =

# Set the output format. Available formats are text, parseable, colorized, json
# and msvs (visual studio). You can also give a reporter class, e.g.
# mypackage.mymodule.MyReporterClass.
output-format = "text"

# Tells whether to display a full report or only the messages.
reports = false

[tool.pylint.similarities]
# Comments are removed from the similarity computation
ignore-comments = true

# Docstrings are removed from the similarity computation
ignore-docstrings = true

# Imports are removed from the similarity computation
ignore-imports = false

# Minimum lines number of a similarity.
min-similarity-lines = 4

[tool.pylint.spelling]

# Spelling dictionary name. Available dictionaries: none. To make it work,
# install the 'python-enchant' package.
# spelling-dict =

# List of comma separated words that should not be checked.
# spelling-ignore-words =

# A path to a file that contains the private dictionary; one word per line.
# spelling-private-dict-file =

# Tells whether to store unknown words to the private dictionary (see the
# --spelling-private-dict-file option) instead of raising a message.
spelling-store-unknown-words = false

[tool.pylint.string]
# This flag controls whether inconsistent-quotes generates a warning when the
# character used as a quote delimiter is used inconsistently within a module.
check-quote-consistency = true

[tool.pylint.typecheck]
# List of decorators that produce context managers, such as
# contextlib.contextmanager. Add to this list to register other decorators that
# produce valid context managers.
contextmanager-decorators = [
  "contextlib.contextmanager",
  "contextlib2.contextmanager",
]

# List of members which are set dynamically and missed by pylint inference
# system, and so shouldn't trigger E1101 when accessed. Python regular
# expressions are accepted.
# generated-members =

# Tells whether missing members accessed in mixin class should be ignored. A
# mixin class is detected if its name ends with "mixin" (case insensitive).
ignore-mixin-members = true


# List of class names for which member attributes should not be checked (useful
# for classes with dynamically set attributes). This supports the use of
# qualified names.
ignored-classes = ["optparse.Values", "thread._local", "_thread._local"]

[tool.pylint.variables]
# List of additional names supposed to be defined in builtins. Remember that you
# should avoid defining new builtins when possible.
# additional-builtins =

# List of strings which can identify a callback function by name. A callback name
# must start or end with one of those strings.
callbacks = ["cb_", "_cb"]

# A regular expression matching the name of dummy variables (i.e. expected to not
# be used).
dummy-variables-rgx = "^\\*{0,2}(_$|unused_|dummy_)"

# Tells whether we should check for unused import in __init__ files.
init-import = false

# List of qualified module names which can have objects that can redefine
# builtins.
redefining-builtins-modules = [
  "six",
  "six.moves",
  "past.builtins",
  "future.builtins",
  "functools",
]

[tool.isort]
profile = "black"
line_length = 80

[tool.black]
line-length = 80

[tool.pydocstyle]
convention = "google"
add-ignore = "D104,D301,D415"

[tool.mypy]
check_untyped_defs = true
show_column_numbers = true
warn_no_return = true
warn_redundant_casts = true
warn_unused_configs = true

# Strict mode:
# disallow_any_generics = true
disallow_incomplete_defs = true
disallow_untyped_calls = true
disallow_untyped_defs = true
# warn_return_any = true
warn_unreachable = true

exclude = ["build", "tests", "venv", "^aineko/templates/"]
plugins = ["pydantic.mypy"]

[tool.pydantic-mypy]
init_forbid_extra = true
init_typed = true
warn_required_dynamic_aliases = true
warn_untyped_fields = true


[[tool.mypy.overrides]]
module = ["confluent_kafka", "confluent_kafka.*", "schema", "uvicorn"]
ignore_missing_imports = true

[tool.coverage.run]
omit = ["aineko/tests/*"]

[tool.coverage.report]
exclude_lines = [
  "pragma: no cover",

  # Don't complain if tests don't hit defensive assertion code:
  "raise AssertionError",
  "raise NotImplementedError",

  # Don't complain if non-runnable code isn't run:
  "if __name__ == .__main__.:",
]
omit = ["tests/**", "**/__init__.py"]
show_missing = true
skip_empty = true<|MERGE_RESOLUTION|>--- conflicted
+++ resolved
@@ -32,17 +32,12 @@
 # extras: fastapi
 fastapi = { version = ">0.101", optional = true }
 uvicorn = { version = "^0.22", extras = ["standard"], optional = true }
-<<<<<<< HEAD
-# extras: websocket
+# extras: websocket_client
 websocket-client = { version = "^1.7.0", optional = true }
+websockets = { version = "^12.0", optional = true }
 # extras: rest
 requests = { version = "^2.31.0", optional = true }
 types-requests = { version = "^2.31.0", optional = true }
-=======
-# extras: websocket_client
-websocket-client = { version = "^1.7.0", optional = true }
-websockets = { version = "^12.0", optional = true }
->>>>>>> da16a29d
 
 [tool.poetry.group.dev.dependencies]
 aineko_style = "^0.0.1"
@@ -74,12 +69,8 @@
 
 [tool.poetry.extras]
 fastapi = ["fastapi", "uvicorn"]
-<<<<<<< HEAD
-websocket = ["websocket-client"]
 rest = ["requests", "types-requests"]
-=======
 websocket_client = ["websocket-client", "websockets"]
->>>>>>> da16a29d
 
 [build-system]
 requires = ["poetry-core"]
